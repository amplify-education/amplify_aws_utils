---
name: Test and Optionally Publish
on:
  push:
    branches:
      - master
  pull_request:
    types:
      - opened
      - reopened
      - synchronize

jobs:
  test:
    name: Check code against linter/unit tests
<<<<<<< HEAD
    runs-on: ubuntu-18.04
    strategy:
      matrix:
        python-version: [3.8, 3.9, 3.10, 3.11, 3.12]
=======
    runs-on: ubuntu-22.04
    strategy:
      matrix:
        python-version: [3.7, 3.8, 3.9]
>>>>>>> a13d2b1e
    steps:
      - uses: actions/checkout@master
      - name: Set up Python ${{ matrix.python-version }}
        uses: actions/setup-python@v2
        with:
          python-version: ${{ matrix.python-version }}
      - name: Install dependencies
        run: python -m pip install tox tox-gh-actions
      - name: Test with Tox
        run: tox

  version-check:
    name: Verify that version was updated
<<<<<<< HEAD
    runs-on: ubuntu-18.04
=======
    runs-on: ubuntu-22.04
>>>>>>> a13d2b1e
    if: github.ref != 'refs/heads/master'
    steps:
      - uses: actions/checkout@master
        with:
          fetch-depth: 0
      - name: Check version updated
        run: bash bin/versionCheck.sh ${GITHUB_BASE_REF##*/} "true"

  build-publish:
    name: Build and publish Python distributions
<<<<<<< HEAD
    runs-on: ubuntu-18.04
=======
    runs-on: ubuntu-22.04
>>>>>>> a13d2b1e
    needs: [test]
    if: github.ref == 'refs/heads/master'
    steps:
      - uses: actions/checkout@master
      - name: Set up Python
        uses: actions/setup-python@v2
        with:
<<<<<<< HEAD
          python-version: 3.8
=======
          python-version: 3.7
>>>>>>> a13d2b1e
      - name: Update GIT_HASH
        run: sed --expression "s|GIT_HASH|$GITHUB_SHA|g" --in-place **/version.py
      - name: Build tarball
        run: python setup.py sdist
      - name: Publish to Test PyPI
        uses: pypa/gh-action-pypi-publish@master
        with:
          password: ${{ secrets.TEST_PYPI_API_TOKEN }}
          repository_url: https://test.pypi.org/legacy/
          skip_existing: true
      - name: Publish to PyPI
        uses: pypa/gh-action-pypi-publish@master
        with:
          password: ${{ secrets.PYPI_API_TOKEN }}<|MERGE_RESOLUTION|>--- conflicted
+++ resolved
@@ -13,17 +13,10 @@
 jobs:
   test:
     name: Check code against linter/unit tests
-<<<<<<< HEAD
-    runs-on: ubuntu-18.04
+    runs-on: ubuntu-22.04
     strategy:
       matrix:
         python-version: [3.8, 3.9, 3.10, 3.11, 3.12]
-=======
-    runs-on: ubuntu-22.04
-    strategy:
-      matrix:
-        python-version: [3.7, 3.8, 3.9]
->>>>>>> a13d2b1e
     steps:
       - uses: actions/checkout@master
       - name: Set up Python ${{ matrix.python-version }}
@@ -37,11 +30,7 @@
 
   version-check:
     name: Verify that version was updated
-<<<<<<< HEAD
-    runs-on: ubuntu-18.04
-=======
     runs-on: ubuntu-22.04
->>>>>>> a13d2b1e
     if: github.ref != 'refs/heads/master'
     steps:
       - uses: actions/checkout@master
@@ -52,11 +41,7 @@
 
   build-publish:
     name: Build and publish Python distributions
-<<<<<<< HEAD
-    runs-on: ubuntu-18.04
-=======
     runs-on: ubuntu-22.04
->>>>>>> a13d2b1e
     needs: [test]
     if: github.ref == 'refs/heads/master'
     steps:
@@ -64,11 +49,7 @@
       - name: Set up Python
         uses: actions/setup-python@v2
         with:
-<<<<<<< HEAD
           python-version: 3.8
-=======
-          python-version: 3.7
->>>>>>> a13d2b1e
       - name: Update GIT_HASH
         run: sed --expression "s|GIT_HASH|$GITHUB_SHA|g" --in-place **/version.py
       - name: Build tarball
