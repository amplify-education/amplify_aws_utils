"""
Tests for resource Helper
"""
from unittest import TestCase
from unittest.mock import patch, MagicMock

from botocore.exceptions import ClientError, WaiterError

# pylint: disable=redefined-builtin
from amplify_aws_utils.exceptions import (
    CatchAllExceptionError,
    ExpectedTimeoutError,
    TimeoutError,
)
from amplify_aws_utils.resource_helper import (
    Jitter,
    catchall_exception_lambda_handler_decorator,
    dynamodb_record_to_dict,
    keep_trying,
    throttled_call,
    wait_for_state_boto3,
    to_bool,
)


class MockError(Exception):
    """Exception for testing"""


# time.sleep is being patched but not referenced.
# pylint: disable=unused-argument
class ResourceHelperTests(TestCase):
    """Test Resource Helper"""

<<<<<<< HEAD
=======
    @staticmethod
    def mock_instance():
        """Create a mock Instance"""
        inst = create_autospec(boto.ec2.instance.Instance)
        inst.id = "i-" + "".join(random.choice("0123456789abcdef") for _ in range(8))
        inst.instance_id = inst.id
        return inst

>>>>>>> a13d2b1e
    @patch("time.sleep", return_value=None)
    def test_jitter(self, mock_sleep):
        """Test Jitter backoff"""
        min_wait = 3
        jitter = Jitter(min_wait=min_wait)
        previous_time_passed = 0
        while True:
            time_passed = jitter.backoff()
            wait_time = time_passed - previous_time_passed
            self.assertTrue(wait_time >= min_wait)
            self.assertTrue(wait_time <= max(min_wait, previous_time_passed * 3))
            self.assertTrue(wait_time <= Jitter.MAX_POLL_INTERVAL)
            previous_time_passed = time_passed
            if time_passed > 1000:
                break

    @patch("time.sleep", return_value=None)
    def test_keep_trying_noerr(self, mock_sleep):
        """Test keep_trying with no error"""
        mock_func = MagicMock()
        mock_func.side_effect = [Exception, Exception, True]
        keep_trying(10, mock_func)
        self.assertEqual(3, mock_func.call_count)

    @patch("time.sleep", return_value=None)
    def test_keep_trying_timeout(self, mock_sleep):
        """Test keep_trying with timeout"""
        mock_func = MagicMock()
        mock_func.side_effect = Exception
        self.assertRaises(Exception, keep_trying, 10, mock_func)

    @patch("time.sleep", return_value=None)
    def test_throttled_call_clienterror_noerr(self, mock_sleep):
        """Test throttle_call with no error"""
        mock_func = MagicMock()
        error_response = {"Error": {"Code": "Throttling"}}
        client_error = ClientError(error_response, "test")
        mock_func.side_effect = [client_error, client_error, True]
        throttled_call(mock_func)
        self.assertEqual(3, mock_func.call_count)

    @patch("time.sleep", return_value=None)
    def test_throttled_call_clienterror_timeout(self, mock_sleep):
        """Test throttle_call with ClientError timeout"""
        mock_func = MagicMock()
        error_response = {"Error": {"Code": "Throttling"}}
        client_error = ClientError(error_response, "test")
        mock_func.side_effect = client_error
        self.assertRaises(ClientError, throttled_call, mock_func)

    @patch("time.sleep", return_value=None)
    def test_throttled_call_waitererror_timeout(self, mock_sleep):
        """Test throttle_call with WaiterError timeout"""
        mock_func = MagicMock()
        last_response = {"Error": {"Code": "Throttling"}}
        waiter_error = WaiterError("Timeout", "test", last_response)
        mock_func.side_effect = waiter_error
        self.assertRaises(WaiterError, throttled_call, mock_func)

    @patch("time.sleep", return_value=None)
    def test_throttled_call_clienterror_error(self, mock_sleep):
        """Test throttle_call with error"""
        mock_func = MagicMock()
        error_response = {"Error": {"Code": "MyError"}}
        client_error = ClientError(error_response, "test")
        mock_func.side_effect = client_error
        self.assertRaises(ClientError, throttled_call, mock_func)
        self.assertEqual(1, mock_func.call_count)

<<<<<<< HEAD
=======
    @patch("boto3.resource")
    @patch("time.sleep", return_value=None)
    def test_wait_for_state_noerr(self, mock_sleep, mock_resource):
        """Test wait_for_state with no error"""
        setattr(mock_resource, "status", "available")
        wait_for_state(mock_resource, "available", state_attr="status", timeout=30)
        self.assertEqual(1, mock_resource.update.call_count)

    @patch("boto3.resource")
    @patch("time.sleep", return_value=None)
    def test_wait_for_state_timeout(self, mock_sleep, mock_resource):
        """Test wait_for_state with timeout"""
        setattr(mock_resource, "status", "mystatus")
        self.assertRaises(
            TimeoutError,
            wait_for_state,
            mock_resource,
            "available",
            state_attr="status",
            timeout=30,
        )

    @patch("boto3.resource")
    @patch("time.sleep", return_value=None)
    def test_wait_for_state_expected_timeout(self, mock_sleep, mock_resource):
        """Test wait_for_state with expected timeout"""
        setattr(mock_resource, "status", "failed")
        self.assertRaises(
            ExpectedTimeoutError,
            wait_for_state,
            mock_resource,
            "available",
            state_attr="status",
            timeout=30,
        )
        self.assertEqual(1, mock_resource.update.call_count)

        setattr(mock_resource, "status", "terminated")
        self.assertRaises(
            ExpectedTimeoutError,
            wait_for_state,
            mock_resource,
            "available",
            state_attr="status",
            timeout=30,
        )
        self.assertEqual(2, mock_resource.update.call_count)

    @patch("boto3.resource")
    @patch("time.sleep", return_value=None)
    def test_wait_for_state_ec2error(self, mock_sleep, mock_resource):
        """Test wait_for_state using EC2ResponseError and timeout"""
        setattr(mock_resource, "status", "mystatus")
        mock_resource.update.side_effect = EC2ResponseError("mystatus", "test")
        self.assertRaises(
            TimeoutError,
            wait_for_state,
            mock_resource,
            "available",
            state_attr="status",
            timeout=30,
        )

    @patch("boto3.resource")
    @patch("time.sleep", return_value=None)
    def test_wait_for_state_error(self, mock_sleep, mock_resource):
        """Test wait_for_state using RuntimeError and returned Exception"""
        setattr(mock_resource, "status", "mystatus")
        mock_resource.update.side_effect = RuntimeError
        self.assertRaises(
            RuntimeError,
            wait_for_state,
            mock_resource,
            "available",
            state_attr="status",
            timeout=30,
        )
        self.assertEqual(1, mock_resource.update.call_count)

>>>>>>> a13d2b1e
    @patch("time.sleep", return_value=None)
    def test_wait_for_state_boto3_noerr(self, mock_sleep):
        """Test wait_for_state_boto3 with no error"""
        mock_describe_func = MagicMock(
            return_value={"myresource": {"status": "available"}}
        )
        wait_for_state_boto3(
            mock_describe_func,
            {"param1": "p1"},
            "myresource",
            "available",
            state_attr="status",
            timeout=30,
        )
        self.assertEqual(1, mock_describe_func.call_count)

    @patch("time.sleep", return_value=None)
    def test_wait_for_state_boto3_timeout(self, mock_sleep):
        """Test wait_for_state_boto3 with timeout"""
        mock_describe_func = MagicMock(
            return_value={"myresource": {"status": "mystatus"}}
        )
        self.assertRaises(
            TimeoutError,
            wait_for_state_boto3,
            mock_describe_func,
            {"param1": "p1"},
            "myresource",
            "available",
            state_attr="status",
            timeout=30,
        )

    @patch("time.sleep", return_value=None)
    def test_wait_for_state_boto3_exp_timeout(self, mock_sleep):
        """Test wait_for_state_boto3 with ExpectedTimeout"""
        mock_describe_func = MagicMock(
            return_value={"myresource": {"status": "failed"}}
        )
        self.assertRaises(
            ExpectedTimeoutError,
            wait_for_state_boto3,
            mock_describe_func,
            {"param1": "p1"},
            "myresource",
            "available",
            state_attr="status",
            timeout=30,
        )
        self.assertEqual(1, mock_describe_func.call_count)

        mock_describe_func = MagicMock(
            return_value={"myresource": {"status": "terminated"}}
        )
        self.assertRaises(
            ExpectedTimeoutError,
            wait_for_state_boto3,
            mock_describe_func,
            {"param1": "p1"},
            "myresource",
            "available",
            state_attr="status",
            timeout=30,
        )
        self.assertEqual(1, mock_describe_func.call_count)

    @patch("time.sleep", return_value=None)
    def test_wait_for_state_boto3_clienterror(self, mock_sleep):
        """Test wait_for_state_boto3 with ClientError and returned Timeout"""
        mock_describe_func = MagicMock()
        error_response = {"Error": {"Code": "MyError"}}
        mock_describe_func.side_effect = ClientError(error_response, "test")
        self.assertRaises(
            TimeoutError,
            wait_for_state_boto3,
            mock_describe_func,
            {"param1": "p1"},
            "myresource",
            "available",
            state_attr="status",
            timeout=30,
        )
<<<<<<< HEAD
=======

    @patch("time.sleep", return_value=None)
    def test_wait_for_state_boto3_ec2error(self, mock_sleep):
        """Test wait_for_state_boto3 with EC2ResponseError and returned Timeout"""
        mock_describe_func = MagicMock()
        mock_describe_func.side_effect = EC2ResponseError("mystatus", "test")
        self.assertRaises(
            TimeoutError,
            wait_for_state_boto3,
            mock_describe_func,
            {"param1": "p1"},
            "myresource",
            "available",
            state_attr="status",
            timeout=30,
        )
>>>>>>> a13d2b1e

    @patch("time.sleep", return_value=None)
    def test_wait_for_state_boto3_error(self, mock_sleep):
        """Test wait_for_state_boto3 with RuntimeError and returned RuntimeError"""
        mock_describe_func = MagicMock()
        mock_describe_func.side_effect = RuntimeError
        self.assertRaises(
            RuntimeError,
            wait_for_state_boto3,
            mock_describe_func,
            {"param1": "p1"},
            "myresource",
            "available",
            state_attr="status",
            timeout=30,
        )
        self.assertEqual(1, mock_describe_func.call_count)

<<<<<<< HEAD
=======
    @patch("amplify_aws_utils.resource_helper.wait_for_state")
    @patch("time.sleep", return_value=None)
    def test_wait_for_sshable_noerr(self, mock_sleep, mock_wait_for_state):
        """Test wait_for_sshable with no error"""
        mock_remote_cmd = MagicMock(return_value=[0])
        wait_for_sshable(mock_remote_cmd, self.mock_instance(), 30)
        self.assertEqual(1, mock_remote_cmd.call_count)

    @patch("amplify_aws_utils.resource_helper.wait_for_state")
    @patch("time.sleep", return_value=None)
    def test_wait_for_sshable_timeout(self, mock_sleep, mock_wait_for_state):
        """Test wait_for_sshable with timeout"""
        mock_remote_cmd = MagicMock(return_value=[1])
        self.assertRaises(
            TimeoutError, wait_for_sshable, mock_remote_cmd, self.mock_instance(), 30
        )

>>>>>>> a13d2b1e
    def test_dynamodb_record_to_dict(self):
        """Test dynamodb_record_to_dict happy"""
        mock_record = {
            "foo": {
                "S": "bar",
            },
            "baz": {
                "N": "100",
            },
        }

        expected = {
            "foo": "bar",
            "baz": "100",
        }

        actual = dynamodb_record_to_dict(
            record=mock_record,
        )

        self.assertEqual(
            expected,
            actual,
        )

    def test_to_bool(self):
        """Test to_bool happy"""
        # true values
        self.assertEqual(to_bool("t"), True)
        self.assertEqual(to_bool("true"), True)
        self.assertEqual(to_bool("yes"), True)
        self.assertEqual(to_bool("y"), True)
        self.assertEqual(to_bool("on"), True)
        self.assertEqual(to_bool("1"), True)
        self.assertEqual(to_bool(1), True)
        # false values
        self.assertEqual(to_bool("0"), False)
        self.assertEqual(to_bool(0), False)
        self.assertEqual(to_bool(None), False)
        self.assertEqual(to_bool("any"), False)
        self.assertEqual(to_bool("n"), False)
        self.assertEqual(to_bool(False), False)
        self.assertEqual(to_bool("False"), False)


# aws_lambda_powertools.middleware_factory.factory.logger is being patched but not referenced.
# pylint: disable=unused-argument,no-value-for-parameter
class CatchallExceptionLambdaHandlerDecoratorTests(TestCase):
    """Test amplify_aws_utils.resource_helper.catchall_exception_lambda_handler_decorator()"""

    # pylint: disable=assignment-from-no-return
    @patch("aws_lambda_powertools.middleware_factory.factory.logger")
    @patch("amplify_aws_utils.resource_helper.logger")
    def test_no_raise_exception(self, mock_logger, mock_aws_lambda_powertools_logger):
        """Tests catchall_exception_lambda_handler_decorator, doesn't raise exception, does log exception"""

        @catchall_exception_lambda_handler_decorator(raise_exception=False)
        def _lambda_handler(*_):
            raise MockError("some exception")

        actual_response = _lambda_handler({}, MagicMock)

        mock_logger.exception.assert_called_once_with("Catchall exception logging")
        self.assertEqual(actual_response, None)

    @patch("aws_lambda_powertools.middleware_factory.factory.logger")
    @patch("amplify_aws_utils.resource_helper.logger")
    def test_no_log_exception(self, mock_logger, mock_aws_lambda_powertools_logger):
        """Tests catchall_exception_lambda_handler_decorator, doesn't log exception, does raise exception"""

        @catchall_exception_lambda_handler_decorator(log_exception=False)
        def _lambda_handler(*_):
            raise MockError("some exception")

        with self.assertRaises(CatchAllExceptionError) as context:
            _lambda_handler({}, MagicMock)

        self.assertRegex(str(context.exception), "some exception")
        mock_logger.exception.assert_not_called()

    @patch("aws_lambda_powertools.middleware_factory.factory.logger")
    @patch("amplify_aws_utils.resource_helper.logger")
    def test_no_raise_no_log_exception(
        self, mock_logger, mock_aws_lambda_powertools_logger
    ):
        """
        Tests catchall_exception_lambda_handler_decorator, doesn't raise exception, doesn't log exception
        """

        @catchall_exception_lambda_handler_decorator(
            log_exception=False, raise_exception=False
        )
        def _lambda_handler(*_):
            raise MockError("some exception")

        actual_response = _lambda_handler({}, MagicMock)

        mock_logger.exception.assert_not_called()
        self.assertEqual(actual_response, None)

    @patch("aws_lambda_powertools.middleware_factory.factory.logger")
    @patch("amplify_aws_utils.resource_helper.logger")
    def test_exception_chaining_in_err_mssg(
        self, mock_logger, mock_aws_lambda_powertools_logger
    ):
        """
        Tests catchall_exception_lambda_handler_decorator correctly retains exception chaining
        in exception error message
        """

        def _some_func():
            raise MockError("some exception 1")

        @catchall_exception_lambda_handler_decorator
        def _lambda_handler(*_):
            try:
                _some_func()
            except Exception as exc:
                raise MockError("some exception 2") from exc

        with self.assertRaises(CatchAllExceptionError) as context:
            _lambda_handler({}, MagicMock)

        self.assertRegex(str(context.exception), "some exception 1")
        self.assertRegex(str(context.exception), "some exception 2")

        mock_logger.exception.assert_called_once_with("Catchall exception logging")

    @patch("amplify_aws_utils.resource_helper.logger")
    def test_wrap_response(self, mock_logger):
        """Tests catchall_exception_lambda_handler_decorator correctly wraps the response"""
        mock_response = {
            "foo": "bar",
            1: 2,
        }

        @catchall_exception_lambda_handler_decorator
        def _lambda_handler(*_):
            return mock_response

        actual_response = _lambda_handler({}, MagicMock())

        self.assertEqual(actual_response, mock_response)

        mock_logger.exception.assert_not_called()<|MERGE_RESOLUTION|>--- conflicted
+++ resolved
@@ -32,17 +32,6 @@
 class ResourceHelperTests(TestCase):
     """Test Resource Helper"""
 
-<<<<<<< HEAD
-=======
-    @staticmethod
-    def mock_instance():
-        """Create a mock Instance"""
-        inst = create_autospec(boto.ec2.instance.Instance)
-        inst.id = "i-" + "".join(random.choice("0123456789abcdef") for _ in range(8))
-        inst.instance_id = inst.id
-        return inst
-
->>>>>>> a13d2b1e
     @patch("time.sleep", return_value=None)
     def test_jitter(self, mock_sleep):
         """Test Jitter backoff"""
@@ -112,88 +101,6 @@
         self.assertRaises(ClientError, throttled_call, mock_func)
         self.assertEqual(1, mock_func.call_count)
 
-<<<<<<< HEAD
-=======
-    @patch("boto3.resource")
-    @patch("time.sleep", return_value=None)
-    def test_wait_for_state_noerr(self, mock_sleep, mock_resource):
-        """Test wait_for_state with no error"""
-        setattr(mock_resource, "status", "available")
-        wait_for_state(mock_resource, "available", state_attr="status", timeout=30)
-        self.assertEqual(1, mock_resource.update.call_count)
-
-    @patch("boto3.resource")
-    @patch("time.sleep", return_value=None)
-    def test_wait_for_state_timeout(self, mock_sleep, mock_resource):
-        """Test wait_for_state with timeout"""
-        setattr(mock_resource, "status", "mystatus")
-        self.assertRaises(
-            TimeoutError,
-            wait_for_state,
-            mock_resource,
-            "available",
-            state_attr="status",
-            timeout=30,
-        )
-
-    @patch("boto3.resource")
-    @patch("time.sleep", return_value=None)
-    def test_wait_for_state_expected_timeout(self, mock_sleep, mock_resource):
-        """Test wait_for_state with expected timeout"""
-        setattr(mock_resource, "status", "failed")
-        self.assertRaises(
-            ExpectedTimeoutError,
-            wait_for_state,
-            mock_resource,
-            "available",
-            state_attr="status",
-            timeout=30,
-        )
-        self.assertEqual(1, mock_resource.update.call_count)
-
-        setattr(mock_resource, "status", "terminated")
-        self.assertRaises(
-            ExpectedTimeoutError,
-            wait_for_state,
-            mock_resource,
-            "available",
-            state_attr="status",
-            timeout=30,
-        )
-        self.assertEqual(2, mock_resource.update.call_count)
-
-    @patch("boto3.resource")
-    @patch("time.sleep", return_value=None)
-    def test_wait_for_state_ec2error(self, mock_sleep, mock_resource):
-        """Test wait_for_state using EC2ResponseError and timeout"""
-        setattr(mock_resource, "status", "mystatus")
-        mock_resource.update.side_effect = EC2ResponseError("mystatus", "test")
-        self.assertRaises(
-            TimeoutError,
-            wait_for_state,
-            mock_resource,
-            "available",
-            state_attr="status",
-            timeout=30,
-        )
-
-    @patch("boto3.resource")
-    @patch("time.sleep", return_value=None)
-    def test_wait_for_state_error(self, mock_sleep, mock_resource):
-        """Test wait_for_state using RuntimeError and returned Exception"""
-        setattr(mock_resource, "status", "mystatus")
-        mock_resource.update.side_effect = RuntimeError
-        self.assertRaises(
-            RuntimeError,
-            wait_for_state,
-            mock_resource,
-            "available",
-            state_attr="status",
-            timeout=30,
-        )
-        self.assertEqual(1, mock_resource.update.call_count)
-
->>>>>>> a13d2b1e
     @patch("time.sleep", return_value=None)
     def test_wait_for_state_boto3_noerr(self, mock_sleep):
         """Test wait_for_state_boto3 with no error"""
@@ -276,25 +183,6 @@
             state_attr="status",
             timeout=30,
         )
-<<<<<<< HEAD
-=======
-
-    @patch("time.sleep", return_value=None)
-    def test_wait_for_state_boto3_ec2error(self, mock_sleep):
-        """Test wait_for_state_boto3 with EC2ResponseError and returned Timeout"""
-        mock_describe_func = MagicMock()
-        mock_describe_func.side_effect = EC2ResponseError("mystatus", "test")
-        self.assertRaises(
-            TimeoutError,
-            wait_for_state_boto3,
-            mock_describe_func,
-            {"param1": "p1"},
-            "myresource",
-            "available",
-            state_attr="status",
-            timeout=30,
-        )
->>>>>>> a13d2b1e
 
     @patch("time.sleep", return_value=None)
     def test_wait_for_state_boto3_error(self, mock_sleep):
@@ -313,26 +201,6 @@
         )
         self.assertEqual(1, mock_describe_func.call_count)
 
-<<<<<<< HEAD
-=======
-    @patch("amplify_aws_utils.resource_helper.wait_for_state")
-    @patch("time.sleep", return_value=None)
-    def test_wait_for_sshable_noerr(self, mock_sleep, mock_wait_for_state):
-        """Test wait_for_sshable with no error"""
-        mock_remote_cmd = MagicMock(return_value=[0])
-        wait_for_sshable(mock_remote_cmd, self.mock_instance(), 30)
-        self.assertEqual(1, mock_remote_cmd.call_count)
-
-    @patch("amplify_aws_utils.resource_helper.wait_for_state")
-    @patch("time.sleep", return_value=None)
-    def test_wait_for_sshable_timeout(self, mock_sleep, mock_wait_for_state):
-        """Test wait_for_sshable with timeout"""
-        mock_remote_cmd = MagicMock(return_value=[1])
-        self.assertRaises(
-            TimeoutError, wait_for_sshable, mock_remote_cmd, self.mock_instance(), 30
-        )
-
->>>>>>> a13d2b1e
     def test_dynamodb_record_to_dict(self):
         """Test dynamodb_record_to_dict happy"""
         mock_record = {
