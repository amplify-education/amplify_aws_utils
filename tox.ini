--- conflicted
+++ resolved
@@ -1,42 +1,8 @@
 [tox]
-<<<<<<< HEAD
 envlist = {py38}-unit,{py39}-unit,{py310}-unit,{py311}-unit,{py312}-unit
 skipsdist = true
 
 [testenv]
 commands =
     pip install --upgrade -r requirements.txt -r test-requirements.txt -e .
-    pytest --cov=cf_edge test/unit
-=======
-envlist = {py37,py38,py39}-unit
-skipsdist = true
-
-[gh-actions]
-python =
-    3.7: py37-unit
-    3.8: py38-unit
-    3.9: py39-unit
-
-[testenv]
-commands =
-    pip install --upgrade -r requirements.pip -r test-requirements.pip -e .
-    nosetests --with-coverage --config=tox.ini --processes=-1 test/unit
-
-[nosetests]
-with-coverage = true
-cover-package = amplify_aws_utils
-cover-inclusive = true
-cover-xml = true
-cover-xml-file = reports/coverage.xml
-cover-branches = true
-stop = true
-detailed-errors = true
-verbosity = 3
-with-xunit = true
-xunit-file = reports/nosetests.xml
-with-doctest = true
-doctest-options = +IGNORE_EXCEPTION_DETAIL
-logging-clear-handlers = true
-logging-filter = -nose,-boto,-botocore
-process-timeout = 30
->>>>>>> a13d2b1e
+    pytest --cov=amplify_aws_utils test/unit