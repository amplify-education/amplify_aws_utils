"""Class for wrapping common Config API calls"""
import logging
from typing import List, Dict

<<<<<<< HEAD
from mypy_boto3_config import ConfigServiceClient
=======
from mypy_boto3_config.client import ConfigServiceClient
>>>>>>> a13d2b1e

from amplify_aws_utils.resource_helper import throttled_call, chunker


logger = logging.getLogger(__name__)


class Config:
    """Class for wrapping common Config API calls"""

    def __init__(self, config_client: ConfigServiceClient):
        self.config_client = config_client

    def put_evaluations(
        self, result_token: str, evaluations: List[Dict[str, str]]
    ) -> None:
        """
        Convenience function for submitting evaluations to the AWS Config service in chunks of 100.
        :param result_token: The result token that yielded these evaluations.
        :param evaluations: A list of dictionaries representing the evaluations.
        """
        for evaluation_group in chunker(evaluations, 100):
            logger.info(
                "Submitting evaluations for: %s",
                [
                    (evaluation["ComplianceResourceId"], evaluation["ComplianceType"])
                    for evaluation in evaluation_group
                ],
            )
            throttled_call(
                self.config_client.put_evaluations,
                ResultToken=result_token,
                Evaluations=evaluation_group,
            )<|MERGE_RESOLUTION|>--- conflicted
+++ resolved
@@ -2,11 +2,7 @@
 import logging
 from typing import List, Dict
 
-<<<<<<< HEAD
-from mypy_boto3_config import ConfigServiceClient
-=======
 from mypy_boto3_config.client import ConfigServiceClient
->>>>>>> a13d2b1e
 
 from amplify_aws_utils.resource_helper import throttled_call, chunker
 
