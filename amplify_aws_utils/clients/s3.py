--- conflicted
+++ resolved
@@ -5,17 +5,10 @@
 import logging
 from typing import Dict, Any, Sequence, IO
 
-<<<<<<< HEAD
-from mypy_boto3_s3 import S3Client
-
 from botocore.exceptions import ClientError
 
-=======
-from botocore.exceptions import ClientError
-
 from mypy_boto3_s3.client import S3Client
 
->>>>>>> a13d2b1e
 from amplify_aws_utils.resource_helper import (
     get_boto3_paged_results,
     throttled_call,
@@ -142,8 +135,6 @@
         :param kwargs: Any additional arguments to pass to the underlying boto call.
         """
         throttled_call(self.s3.put_object, Bucket=bucket, Key=key, Body=body, **kwargs)
-<<<<<<< HEAD
-=======
 
     def delete_file(self, bucket: str, key: str, **kwargs):
         """
@@ -153,7 +144,6 @@
         :param kwargs: Any additional arguments to pass to the underlying boto call.
         """
         throttled_call(self.s3.delete_object, Bucket=bucket, Key=key, **kwargs)
->>>>>>> a13d2b1e
 
     def put_bucket_tags(self, bucket: str, tags: Dict, merge: bool = False):
         """
@@ -266,12 +256,12 @@
         )
 
     def copy(
-            self,
-            source_bucket: str,
-            destination_bucket: str,
-            source_key: str,
-            destination_key: str,
-            **kwargs
+        self,
+        source_bucket: str,
+        destination_bucket: str,
+        source_key: str,
+        destination_key: str,
+        **kwargs
     ):
         """
         Convenience function for copying an S3 object from one bucket to another with multipart uplaod.
